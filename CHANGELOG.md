--- conflicted
+++ resolved
@@ -2,25 +2,21 @@
 
 ## Version `v0.25.0`
 
+* ![Enhancement][badge-enhancement] When deploying with `deploydocs`, any SSH username can now be used (not just `git`), by prepending `username@` to the repository URL in the `repo` argument. ([#1285][github-1285])
+
+* ![Enhancement][badge-enhancement] The first link fragment on each page now omits the number; before the rendering resulted in: `#foobar-1`, `#foobar-2`, and now: `#foobar`, `#foobar-2`. For backwards compatibility the old fragments are also inserted such that old links will still point to the same location. ([#1292][github-1292])
+
+* ![Enhancement][badge-enhancement] When deploying on CI with `deploydocs`, the build information in the version number (i.e. what comes after `+`) is now discarded when determining the destination directory. This allows custom tags to be used to fix documentation build and deployment issues for versions that have already been registered. ([#1298][github-1298])
+
 * ![Enhancement][badge-enhancement] Doctest filters now accept `Regex`-`SubstitutionString` pairs, allowing for more sophisticated doctest filtering. ([#1271][github-1271])
 
-<<<<<<< HEAD
-* ![Enhancement][badge-enhancement] When deploying with `deploydocs`, any SSH username can now be used (not just `git`), by prepending `username@` to the repository URL in the `repo` argument. ([#1285][github-1285])
-=======
-* ![Enhancement][badge-enhancement] The first link fragment on each page now omits the number; before the rendering resulted in: `#foobar-1`, `#foobar-2`, and now: `#foobar`, `#foobar-2`. For backwards compatibility the old fragments are also inserted such that old links will still point to the same location. ([#1292][github-1292])
-
-* ![Enhancement][badge-enhancement] When deploying on CI with `deploydocs`, the build information in the version number (i.e. what comes after `+`) is now discarded when determining the destination directory. This allows custom tags to be used to fix documentation build and deployment issues for versions that have already been registered. ([#1298][github-1298])
-
 * ![Bugfix][badge-bugfix] `Deps.pip` is again a closure and gets executed during the `deploydocs` call, not before it. ([#1240][github-1240])
->>>>>>> 47c707df
 
 ## Version `v0.24.10`
 
 * ![Enhancement][badge-enhancement] The `curl` timeout when checking remote links is now configurable with the `linkcheck_timeout` keyword. ([#1057][github-1057], [#1295][github-1295])
 
 * ![Bugfix][badge-bugfix] Special characters are now properly escaped in admonition titles in LaTeX/PDF builds and do not cause the PDF build to fail anymore. ([#1299][github-1299])
-
-* ![Bugfix][badge-bugfix] `Deps.pip` is again a closure and gets executed during the `deploydocs` call, not before it. ([#1240][github-1240])
 
 ## Version `v0.24.9`
 
