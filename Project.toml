--- conflicted
+++ resolved
@@ -15,11 +15,7 @@
 Unicode = "4ec0a83e-493e-50e2-b9ac-8f72acf5a8f5"
 
 [compat]
-<<<<<<< HEAD
-DocStringExtensions = "0.4, 0.5, 0.6, 0.7"
-=======
 DocStringExtensions = "0.4, 0.5, 0.6, 0.7, 0.8"
->>>>>>> e8b94e32
 JSON = "0.19, 0.20"
 julia = "1"
 
