"""
Main module for `Documenter.jl` -- a documentation generation package for Julia.

Two functions are exported from this module for public use:

- [`makedocs`](@ref). Generates documentation from docstrings and templated markdown files.
- [`deploydocs`](@ref). Deploys generated documentation from *Travis-CI* to *GitHub Pages*.

# Exports

$(EXPORTS)

"""
module Documenter

using DocStringExtensions
import Base64: base64decode

"""
    abstract type Plugin end

Any plugin that needs to either solicit user input or store information in a
[`Documents.Document`](@ref) should create a subtype of `Plugin`. The
subtype, `T <: Documenter.Plugin`, must have an empty constructor `T()` that
initialized `T` with the appropriate default values.

To retrieve the values stored in `T`, the plugin can call [`Documents.getplugin`](@ref).
If `T` was passed to [`makedocs`](@ref), the passed type will be returned. Otherwise,
a new `T` object will be created.
"""
abstract type Plugin end


# Submodules
# ----------

include("Utilities/Utilities.jl")
include("DocSystem.jl")
include("Anchors.jl")
include("Documents.jl")
include("Builder.jl")
include("Expanders.jl")
include("CrossReferences.jl")
include("DocTests.jl")
include("DocChecks.jl")
include("Writers/Writers.jl")
include("Deps.jl")

import .Utilities: Selectors
import .Writers.HTMLWriter: HTML


# User Interface.
# ---------------

export Deps, makedocs, deploydocs, hide, external

"""
    makedocs(
<<<<<<< HEAD
        root      = "<current-directory>",
        repo_root = dirname(root),
        source    = "src",
        build     = "build",
        clean     = true,
        doctest   = true,
        modules   = Module[],
        repo      = "",
=======
        root    = "<current-directory>",
        source  = "src",
        build   = "build",
        clean   = true,
        doctest = true,
        modules = Module[],
        repo    = "",
        highlightsig = true,
        sitename = "",
>>>>>>> 2c94aba7
    )

Combines markdown files and inline docstrings into an interlinked document.
In most cases [`makedocs`](@ref) should be run from a `make.jl` file:

```julia
using Documenter
makedocs(
    # keywords...
)
```

which is then run from the command line with:

```sh
\$ julia make.jl
```

The folder structure that [`makedocs`](@ref) expects looks like:

    docs/
        build/
        src/
        make.jl

# Keywords

**`root`** is the directory from which `makedocs` should run. When run from a `make.jl` file
this keyword does not need to be set. It is, for the most part, needed when repeatedly
running `makedocs` from the Julia REPL like so:

    julia> makedocs(root = joinpath(dirname(pathof(MyModule)), "..", "docs"))

**`repo_root`** is the top-level directory of the repository, assumed to be `root`'s
parent. You only need to set this if you are making use of [`external`](@ref).

**`source`** is the directory, relative to `root`, where the markdown source files are read
from. By convention this folder is called `src`. Note that any non-markdown files stored
in `source` are copied over to the build directory when [`makedocs`](@ref) is run.

**`build`** is the directory, relative to `root`, into which generated files and folders are
written when [`makedocs`](@ref) is run. The name of the build directory is, by convention,
called `build`, though, like with `source`, users are free to change this to anything else
to better suit their project needs.

**`clean`** tells [`makedocs`](@ref) whether to remove all the content from the `build`
folder prior to generating new content from `source`. By default this is set to `true`.

**`doctest`** instructs [`makedocs`](@ref) on whether to try to test Julia code blocks
that are encountered in the generated document. By default this keyword is set to `true`.
Doctesting should only ever be disabled when initially setting up a newly developed package
where the developer is just trying to get their package and documentation structure correct.
After that, it's encouraged to always make sure that documentation examples are runnable and
produce the expected results. See the [Doctests](@ref) manual section for details about
running doctests.

**`modules`** specifies a vector of modules that should be documented in `source`. If any
inline docstrings from those modules are seen to be missing from the generated content then
a warning will be printed during execution of [`makedocs`](@ref). By default no modules are
passed to `modules` and so no warnings will appear. This setting can be used as an indicator
of the "coverage" of the generated documentation.
For example Documenter's `make.jl` file contains:

```julia
makedocs(
    modules = [Documenter],
    # ...
)
```

and so any docstring from the module `Documenter` that is not spliced into the generated
documentation in `build` will raise a warning.

**`repo`** specifies a template for the "link to source" feature. If you are
using GitHub, this is automatically generated from the remote. If you are using
a different host, you can use this option to tell Documenter how URLs should be
generated. The following placeholders will be replaced with the respective
value of the generated link:

  - `{commit}` Git branch or tag name, or commit hash
  - `{path}` Path to the file in the repository
  - `{line}` Line (or range of lines) in the source file

For example if you are using GitLab.com, you could use

```julia
makedocs(repo = \"https://gitlab.com/user/project/blob/{commit}{path}#{line}\")
```

**`highlightsig`** enables or disables automatic syntax highlighting of leading, unlabeled
code blocks in docstrings (as Julia code). For example, if your docstring begins with an
indented code block containing the function signature, then that block would be highlighted
as if it were a labeled Julia code block. No other code blocks are affected. This feature
is enabled by default.

**`sitename`** is displayed in the title bar and/or the navigation menu when applicable.

# Experimental keywords

In addition to standard arguments there is a set of non-finalized experimental keyword
arguments. The behaviour of these may change or they may be removed without deprecation
when a minor version changes (i.e. except in patch releases).

**`checkdocs`** instructs [`makedocs`](@ref) to check whether all names within the modules
defined in the `modules` keyword that have a docstring attached have the docstring also
listed in the manual (e.g. there's a `@docs` blocks with that docstring). Possible values
are `:all` (check all names) and `:exports` (check only exported names). The default value
is `:none`, in which case no checks are performed. If `strict` is also enabled then the
build will fail if any missing docstrings are encountered.

**`linkcheck`** -- if set to `true` [`makedocs`](@ref) uses `curl` to check the status codes
of external-pointing links, to make sure that they are up-to-date. The links and their
status codes are printed to the standard output. If `strict` is also enabled then the build
will fail if there are any broken (400+ status code) links. Default: `false`.

**`linkcheck_ignore`** allows certain URLs to be ignored in `linkcheck`. The values should
be a list of strings (which get matched exactly) or `Regex` objects. By default nothing is
ignored.

**`strict`** -- [`makedocs`](@ref) fails the build right before rendering if it encountered
any errors with the document in the previous build phases.

## Output formats
**`format`** allows the output format to be specified. The default format is
[`Documenter.HTML`](@ref) which creates a set of HTML files.

There are other possible formats that are enabled by using other addon-packages.
For examples, the `DocumenterMarkdown` package define the `DocumenterMarkdown.Markdown()`
format for use with e.g. MkDocs, and the `DocumenterLaTeX` package define the
`DocumenterLaTeX.LaTeX()` format for LaTeX / PDF output.
See the [Other Output Formats](@ref) for more information.

# See Also

A guide detailing how to document a package using Documenter's [`makedocs`](@ref) is provided
in the [setup guide in the manual](@ref Package-Guide).
"""
function makedocs(components...; debug = false, format = HTML(),
                  html_prettyurls::Union{Bool, Nothing} = nothing, # deprecated
                  html_disable_git::Union{Bool, Nothing} = nothing, # deprecated
                  html_edit_branch::Union{String, Nothing} = nothing, # deprecated
                  html_canonical::Union{String, Nothing} = nothing, # deprecated
                  assets::Union{Vector{<:AbstractString}, Nothing} = nothing, # deprecated
                  analytics::Union{<:AbstractString, Nothing} = nothing, # deprecated
                  kwargs...)
    # html_ keywords deprecation
    html_keywords = Dict()
    function html_warn(kw)
        replace_with = startswith(kw, "html_") ? kw[6:end] : kw
        @warn """
        The `$kw` keyword argument should now be specified in the
        `Documenter.HTML()` format specifier. To fix this warning replace
        ```
        $kw = ...
        ```
        with
        ```
        format = Documenter.HTML($(replace_with) = ...)
        ```
        """
    end
    if html_prettyurls !== nothing
        html_warn("html_prettyurls")
        html_keywords[:prettyurls] = html_prettyurls
    end
    if html_disable_git !== nothing
        html_warn("html_disable_git")
        html_keywords[:disable_git] = html_disable_git
    end
    if html_edit_branch !== nothing
        html_warn("html_edit_branch")
        html_keywords[:edit_branch] = html_edit_branch
    end
    if html_canonical !== nothing
        html_warn("html_canonical")
        html_keywords[:canonical] = html_canonical
    end
    if assets !== nothing
        html_warn("assets")
        html_keywords[:assets] = assets
    end
    if analytics !== nothing
        html_warn("analytics")
        html_keywords[:analytics] = analytics
    end

    # deprecation of format as Symbols
    function fmt(f)
        if f === :html
            Base.depwarn("`format = :html` is deprecated, use `format = Documenter.HTML()` instead.", :makedocs)
            return Writers.HTMLWriter.HTML(; html_keywords...)
        elseif f === :latex
            Base.depwarn("`format = :latex` is deprecated, use `format = LaTeX()` from " *
                "the DocumenterLaTeX package instead.", :makedocs)
            return Writers.LaTeXWriter.LaTeX()
        elseif f === :markdown
            Base.depwarn("`format = :markdown` is deprecated, use `format = Markdown()` " *
                "from the DocumenterMarkdown package instead.", :makedocs)
            return Writers.MarkdownWriter.Markdown()
        end
    end
    if isa(format, AbstractVector{<:Symbol})
        format = fmt.(format)
    elseif isa(format, Symbol)
        format = fmt(format)
    end
    # overwrite some stuff in HTML() if outer html_ kwargs have been set
    # seems ok since the depwarns will still be there.
    overwrite(x) = x
    function overwrite(html::HTML)
        d = Dict(x => getfield(html, x) for x in fieldnames(HTML))
        d = merge!(d, html_keywords)
        return HTML(; d...)
    end
    if isa(format, HTML)
        format = overwrite(format)
    elseif format isa AbstractVector
        format = overwrite.(format)
    end

    if any(p -> isa(p.second, ExternalPage), pages)
        external_path = copy_external(pages, root, source)
        map!(
            p -> isa(p.second, ExternalPage) ? (p.first => destination(p.second)) : p,
            pages,
            pages,
        )
    end

    externals = copy_external!(pages, repo_root, joinpath(root, source))
    document = Documents.Document(components; format=format, kwargs...)
    document = Documents.Document(; root = root, source = source, pages = pages, args...)
    cd(document.user.root) do
        Selectors.dispatch(Builder.DocumentPipeline, document)
    end
    cd(joinpath(root, source)) do
        rm.(externals)
    end
    debug ? document : nothing
end

"""
$(SIGNATURES)

Allows a page to be hidden in the navigation menu. It will only show up if it happens to be
the current page. The hidden page will still be present in the linear page list that can be
accessed via the previous and next page links. The title of the hidden page can be overriden
using the `=>` operator as usual.

# Usage

```julia
makedocs(
    ...,
    pages = [
        ...,
        hide("page1.md"),
        hide("Title" => "page2.md")
    ]
)
```
"""
hide(page::Pair) = (false, page.first, page.second, [])
hide(page::AbstractString) = (false, nothing, page, [])

"""
$(SIGNATURES)

Allows a subsection of pages to be hidden from the navigation menu. `root` will be linked
to in the navigation menu, with the title determined as usual. `children` should be a list
of pages (note that it **can not** be hierarchical).

# Usage

```julia
makedocs(
    ...,
    pages = [
        ...,
        hide("Hidden section" => "hidden_index.md", [
            "hidden1.md",
            "Hidden 2" => "hidden2.md"
        ]),
        hide("hidden_index.md", [...])
    ]
)
```
"""
hide(root::Pair, children) = (true, root.first, root.second, map(hide, children))
hide(root::AbstractString, children) = (true, nothing, root, map(hide, children))

"""
    deploydocs(
        root   = "<current-directory>",
        target = "build",
        repo   = "<required>",
        branch = "gh-pages",
        deps   = nothing | <Function>,
        make   = nothing | <Function>,
        devbranch = "master",
        devurl = "dev",
        versions = ["stable" => "v^", "v#.#", devurl => devurl]
    )

Converts markdown files generated by [`makedocs`](@ref) to HTML and pushes them to `repo`.
This function should be called from within a package's `docs/make.jl` file after the call to
[`makedocs`](@ref), like so

```julia
using Documenter, PACKAGE_NAME
makedocs(
    # options...
)
deploydocs(
    repo = "github.com/..."
)
```

When building the docs for a tag (i.e. a release) the documentation is deployed to
a directory with the tag name (i.e. `vX.Y.Z`) and to the `stable` directory.
Otherwise the docs are deployed to the directory determined by the `devurl` argument.

# Required keyword arguments

**`repo`** is the remote repository where generated HTML content should be pushed to. Do not
specify any protocol - "https://" or "git@" should not be present. This keyword *must*
be set and will throw an error when left undefined. For example this package uses the
following `repo` value:

```julia
repo = "github.com/JuliaDocs/Documenter.jl.git"
```

# Optional keyword arguments

**`root`** has the same purpose as the `root` keyword for [`makedocs`](@ref).

**`target`** is the directory, relative to `root`, where generated content that should be
deployed to `gh-pages` is written to. written to. It should generally be the same as
[`makedocs`](@ref)'s `build` and defaults to `"build"`.

**`branch`** is the branch where the generated documentation is pushed. If the branch does
not exist, a new orphaned branch is created automatically. It defaults to `"gh-pages"`.

**`deps`** is the function used to install any additional dependencies needed to build the
documentation. By default nothing is installed.

It can be used e.g. for a Markdown build. The following example installed the `pygments` and
`mkdocs` Python packages using the [`Deps.pip`](@ref) function:

```julia
deps = Deps.pip("pygments", "mkdocs")
```

**`make`** is the function used to specify an additonal build phase. By default, nothing gets
executed.

**`devbranch`** is the branch that "tracks" the in-development version of the  generated
documentation. By default this value is set to `"master"`.

**`devurl`** the folder that in-development version of the docs will be deployed.
Defaults to `"dev"`.

**`forcepush`** a boolean that specifies the behavior of the git-deployment.
The default (`forcepush = false`) is to push a new commit, but when
`forcepush = true` the changes will be combined with the previous commit and
force pushed, erasing the Git history on the deployment branch.

**`versions`** determines content and order of the resulting version selector in
the generated html. The following entries are valied in the `versions` vector:
 - `"v#"`: includes links to the latest documentation for each major release cycle
   (i.e. `v2.0`, `v1.1`).
 - `"v#.#"`: includes links to the latest documentation for each minor release cycle
   (i.e. `v2.0`, `v1.1`, `v1.0`, `v0.1`).
 - `"v#.#.#"`: includes links to all released versions.
 - `"v^"`: includes a link to the docs for the maximum version
   (i.e. a link `vX.Y` pointing to `vX.Y.Z` for highest `X`, `Y`, `Z`, respectively).
 - A pair, e.g. `"first" => "second"`, which will put `"first"` in the selector,
   and generate a url from which `"second"` can be accessed.
   The second argument can be `"v^"`, to point to the maximum version docs
   (as in e.g. `"stable" => "v^"`).

# Environment variables

[`deploydocs`](@ref)'s behavior is influenced by the following environment variables, many
of which are specific to the [Travis CI platform](https://travis-ci.com/).

 - **`DOCUMENTER_KEY`**: must contain the Base64-encoded SSH private key for the repository.

 - **`TRAVIS_PULL_REQUEST`**: must be set to `false`.

   This avoids deployment on pull request builds. Note that there is no way to _safely_
   enable builds on pull requests, since that would expose the SSH private key
   (`DOCUMENTER_KEY`), giving anyone opening a pull request full write access to the repository.

 - **`TRAVIS_REPO_SLUG`**: must match the value of the `repo` keyword.

 - **`TRAVIS_EVENT_TYPE`**: may not be set to `cron`.

   This avoids the re-deployment of existing docs on builds that were triggered by a Travis
   cron job.

 - **`TRAVIS_BRANCH`**: unless `TRAVIS_TAG` is non-empty, this must have the same value as the
   `devbranch` keyword.

   This makes sure that only the development branch (commonly, the `master` branch) will deploy
   the "dev" documentation (deployed into a directory specified by the `devurl` keyword).

 - **`TRAVIS_TAG`**: if set, a tagged version deployment is performed instead; the value must be
   a valid version number (i.e. match `Base.VERSION_REGEX`).

   The documentation for a package version tag gets deployed to a directory named after the
   version number in `TRAVIS_TAG` instead.

The `TRAVIS_*` variables are set automatically on Travis, but could be set manually to
appropriate values as well to run [`deploydocs`](@ref) locally or on other CI platforms.
More information on how Travis sets the `TRAVIS_*` variables can be found in the
[Travis documentation](https://docs.travis-ci.com/user/environment-variables/#default-environment-variables).

# See Also

The [Hosting Documentation](@ref) section of the manual provides a step-by-step guide to
using the [`deploydocs`](@ref) function to automatically generate docs and push them to
GitHub.
"""
function deploydocs(;
        root   = Utilities.currentdir(),
        target = "build",
        dirname = "",

        repo   = error("no 'repo' keyword provided."),
        branch = "gh-pages",
        latest::Union{String,Nothing} = nothing, # deprecated

        osname::Union{String,Nothing} = nothing, # deprecated
        julia::Union{String,Nothing} = nothing, # deprecated

        deps   = nothing,
        make   = nothing,

        devbranch = "master",
        devurl = "dev",
        versions = ["stable" => "v^", "v#.#", devurl => devurl],
        forcepush::Bool = false,
    )
    # deprecation of latest kwarg (renamed to devbranch)
    if latest !== nothing
        Base.depwarn("The `latest` keyword argument has been renamed to `devbranch`.", :deploydocs)
        devbranch = latest
        @info "setting `devbranch` to `$(devbranch)`."
    end
    # deprecation/removal of `julia` and `osname` kwargs
    if julia !== nothing
        Base.depwarn("the `julia` keyword argument to `Documenter.deploydocs` is " *
            "removed. Use Travis Build Stages for determining from where to deploy instead. " *
            "See the section about Hosting in the Documenter manual for more details.", :deploydocs)
        @info "skipping docs deployment."
        return
    end
    if osname !== nothing
        Base.depwarn("the `osname` keyword argument to `Documenter.deploydocs` is " *
            "removed. Use Travis Build Stages for determining from where to deploy instead. " *
            "See the section about Hosting in the Documenter manual for more details.", :deploydocs)
        @info "skipping docs deployment."
        return
    end

    # Get environment variables.
    documenter_key      = get(ENV, "DOCUMENTER_KEY",       "")
    travis_branch       = get(ENV, "TRAVIS_BRANCH",        "")
    travis_pull_request = get(ENV, "TRAVIS_PULL_REQUEST",  "")
    travis_repo_slug    = get(ENV, "TRAVIS_REPO_SLUG",     "")
    travis_tag          = get(ENV, "TRAVIS_TAG",           "")
    travis_event_type   = get(ENV, "TRAVIS_EVENT_TYPE",    "")


    # Other variables.
    sha = cd(root) do
        # We'll make sure we run the git commands in the source directory (root), in case
        # the working directory has been changed (e.g. if the makedocs' build argument is
        # outside root).
        try
            readchomp(`git rev-parse --short HEAD`)
        catch
            # git rev-parse will throw an error and return code 128 if it is not being
            # run in a git repository, which will make run/readchomp throw an exception.
            # We'll assume that if readchomp fails it is due to this and set the sha
            # variable accordingly.
            "(not-git-repo)"
        end
    end

    # Check criteria for deployment
    ## The deploydocs' repo should match TRAVIS_REPO_SLUG
    repo_ok = occursin(travis_repo_slug, repo)
    ## Do not deploy for PRs
    pr_ok = travis_pull_request == "false"
    ## If a tag exist it should be a valid VersionNumber
    tag_ok = isempty(travis_tag) || occursin(Base.VERSION_REGEX, travis_tag)
    ## If no tag exists deploydocs' devbranch should match TRAVIS_BRANCH
    branch_ok = !isempty(travis_tag) || travis_branch == devbranch
    ## DOCUMENTER_KEY should exist
    key_ok = !isempty(documenter_key)
    ## Cron jobs should not deploy
    type_ok = travis_event_type != "cron"
    should_deploy = repo_ok && pr_ok && tag_ok && branch_ok && key_ok && type_ok

    marker(x) = x ? "✔" : "✘"
    @info """Deployment criteria:
    - $(marker(repo_ok)) ENV["TRAVIS_REPO_SLUG"]="$(travis_repo_slug)" occurs in repo="$(repo)"
    - $(marker(pr_ok)) ENV["TRAVIS_PULL_REQUEST"]="$(travis_pull_request)" is "false"
    - $(marker(tag_ok)) ENV["TRAVIS_TAG"]="$(travis_tag)" is (i) empty or (ii) a valid VersionNumber
    - $(marker(branch_ok)) ENV["TRAVIS_BRANCH"]="$(travis_branch)" matches devbranch="$(devbranch)" (if tag is empty)
    - $(marker(key_ok)) ENV["DOCUMENTER_KEY"] exists
    - $(marker(type_ok)) ENV["TRAVIS_EVENT_TYPE"]="$(travis_event_type)" is not "cron"
    Deploying: $(marker(should_deploy))
    """

    if should_deploy
        # Add local bin path if needed.
        Deps.updatepath!()
        # Install dependencies when applicable.
        if deps !== nothing
            @debug "installing dependencies."
            deps()
        end
        # Change to the root directory and try to deploy the docs.
        cd(root) do
            @debug "setting up target directory."
            isdir(target) || mkpath(target)
            # Run extra build steps defined in `make` if required.
            if make !== nothing
                @debug "running extra build steps."
                make()
            end
            @debug "pushing new documentation to remote: '$repo:$branch'."
            mktempdir() do temp
                git_push(
                    root, temp, repo;
                    branch=branch, dirname=dirname, target=target,
                    tag=travis_tag, key=documenter_key, sha=sha,
                    devurl = devurl, versions = versions, forcepush = forcepush,
                )
            end
        end
    end
end

"""
    git_push(
        root, tmp, repo;
        branch="gh-pages", dirname="", target="site", tag="", key="", sha="", devurl="dev"
    )

Handles pushing changes to the remote documentation branch.
When `tag` is empty the docs are deployed to the `devurl` directory,
and when building docs for a tag they are deployed to a `vX.Y.Z` directory.
"""
function git_push(
        root, temp, repo;
        branch="gh-pages", dirname="", target="site", tag="", key="", sha="", devurl="dev",
        versions, forcepush=false,
    )
    dirname = isempty(dirname) ? temp : joinpath(temp, dirname)
    isdir(dirname) || mkpath(dirname)

    target_dir = abspath(target)

    # Extract host from repo as everything up to first ':' or '/' character
    host = match(r"(.*?)[:\/]", repo)[1]

    # The upstream URL to which we push new content and the ssh decryption commands.
    upstream = "git@$(replace(repo, "$host/" => "$host:"))"

    keyfile = abspath(joinpath(root, ".documenter"))
    try
        write(keyfile, String(base64decode(key)))
    catch e
        @error """
        Documenter failed to decode the DOCUMENTER_KEY environment variable.
        Make sure that the environment variable is properly set up as a Base64-encoded string
        of the SSH private key. You may need to re-generate the keys with DocumenterTools.
        """
        rethrow(e)
    end
    chmod(keyfile, 0o600)

    try
        # Use a custom SSH config file to avoid overwriting the default user config.
        withfile(joinpath(homedir(), ".ssh", "config"),
            """
            Host $host
                StrictHostKeyChecking no
                HostName $host
                IdentityFile "$keyfile"
                BatchMode yes
            """
        ) do
            cd(temp) do
                # Setup git.
                run(`git init`)
                run(`git config user.name "zeptodoctor"`)
                run(`git config user.email "44736852+zeptodoctor@users.noreply.github.com"`)

                # Fetch from remote and checkout the branch.
                run(`git remote add upstream $upstream`)
                try
                    run(`git fetch upstream`)
                catch e
                    @error """
                    Git failed to fetch $upstream
                    This can be caused by a DOCUMENTER_KEY variable that is not correctly set up.
                    Make sure that the environment variable is properly set up as a Base64-encoded string
                    of the SSH private key. You may need to re-generate the keys with DocumenterTools.
                    """
                    rethrow(e)
                end

                try
                    run(`git checkout -b $branch upstream/$branch`)
                catch e
                    @debug "checking out $branch failed with error: $e"
                    @debug "creating a new local $branch branch."
                    run(`git checkout --orphan $branch`)
                    run(`git commit --allow-empty -m "Initial empty commit for docs"`)
                end

                # Copy docs to `devurl`, or `stable`, `<release>`, and `<version>` directories.
                if isempty(tag)
                    devurl_dir = joinpath(dirname, devurl)
                    gitrm_copy(target_dir, devurl_dir)
                    Writers.HTMLWriter.generate_siteinfo_file(devurl_dir, devurl)
                    # symlink "latest" to devurl to preserve links (remove in some future release)
                    if devurl != "latest"
                        rm(joinpath(dirname, "latest"); recursive = true, force = true)
                        @warn(string("creating symlink from `latest` to `$(devurl)` for backwards ",
                            "compatibility with old links. In future Documenter versions this symlink ",
                            "will not be created. Please update any links that point to `latest`."))
                        cd(dirname) do; rm_and_add_symlink(devurl, "latest"); end
                    end
                else
                    tagged_dir = joinpath(dirname, tag)
                    gitrm_copy(target_dir, tagged_dir)
                    Writers.HTMLWriter.generate_siteinfo_file(tagged_dir, tag)
                end

                # Expand the users `versions` vector
                entries, symlinks = Writers.HTMLWriter.expand_versions(dirname, versions)

                # Create the versions.js file containing a list of `entries`.
                # This must always happen after the folder copying.
                Writers.HTMLWriter.generate_version_file(joinpath(dirname, "versions.js"), entries)

                # generate the symlinks, make sure we don't overwrite devurl
                cd(dirname) do
                    for kv in symlinks
                        i = findfirst(x -> x.first == devurl, symlinks)
                        if i === nothing
                            rm_and_add_symlink(kv.second, kv.first)
                        else
                            throw(ArgumentError(string("link `$(kv)` cannot overwrite ",
                                "`devurl = $(devurl)` with the same name.")))
                        end
                    end
                end

                # Add, commit, and push the docs to the remote.
                run(`git add -A .`)
                if !success(`git diff --cached --exit-code`)
                    if forcepush
                        run(`git commit --amend --date=now -m "build based on $sha"`)
                        run(`git push -fq upstream HEAD:$branch`)
                    else
                        run(`git commit -m "build based on $sha"`)
                        run(`git push -q upstream HEAD:$branch`)
                    end
                else
                    @debug "new docs identical to the old -- not committing nor pushing."
                end
            end
        end
    finally
        # Remove the unencrypted private key.
        isfile(keyfile) && rm(keyfile)
    end
end

function rm_and_add_symlink(target, link)
    if ispath(link)
        @warn "removing `$(link)` and linking `$(link)` to `$(target)`."
        rm(link; force = true, recursive = true)
    end
    symlink(target, link)
end

"""
    gitrm_copy(src, dst)

Uses `git rm -r` to remove `dst` and then copies `src` to `dst`. Assumes that the working
directory is within the git repository of `dst` is when the function is called.

This is to get around [#507](https://github.com/JuliaDocs/Documenter.jl/issues/507) on
filesystems that are case-insensitive (e.g. on OS X, Windows). Without doing a `git rm`
first, `git add -A` will not detect case changes in filenames.
"""
function gitrm_copy(src, dst)
    # --ignore-unmatch so that we wouldn't get errors if dst does not exist
    run(`git rm -rf --ignore-unmatch $(dst)`)
    cp(src, dst; force=true)
end

function withfile(func, file::AbstractString, contents::AbstractString)
    dir = dirname(file)
    hasdir = isdir(dir)
    hasdir || mkpath(dir)

    hasfile = isfile(file)
    original = hasfile ? read(file, String) : ""
    open(file, "w") do stream
        print(stream, contents)
        flush(stream) # Make sure file is written before continuing.
    end
    try
        func()
    finally
        if hasfile
            open(file, "w") do stream
                print(stream, original)
            end
        else
            rm(file)
        end

        if !hasdir
            # dir should be empty now as the only file inside was deleted
            rm(dir, recursive=true)
        end
    end
end

function getenv(regex::Regex)
    for (key, value) in ENV
        occursin(regex, key) && return value
    end
    error("could not find key/iv pair.")
end

<<<<<<< HEAD
const external_dir = "DOCUMENTER_EXTERNAL"
=======
export Travis

"""
Package functions for interacting with Travis.

$(EXPORTS)
"""
module Travis

using Compat, DocStringExtensions

export genkeys

import Base.LibGit2.GITHUB_REGEX


"""
$(SIGNATURES)

Generate ssh keys for package `package` to automatically deploy docs from Travis to GitHub
pages. `package` can be either the name of a package or a path. Providing a path allows keys
to be generated for non-packages or packages that are not found in the Julia `LOAD_PATH`.
Use the `remote` keyword to specify the user and repository values.

This function requires the following command lines programs to be installed:

- `which`
- `git`
- `travis`
- `ssh-keygen`

# Examples

```jlcon
julia> using Documenter

julia> Travis.genkeys("MyPackageName")
[ ... output ... ]

julia> Travis.genkeys("MyPackageName", remote="organization")
[ ... output ... ]

julia> Travis.genkeys("/path/to/target/directory")
[ ... output ... ]
```
"""
function genkeys(package; remote="origin")
    # Error checking. Do the required programs exist?
    success(`which which`)      || error("'which' not found.")
    success(`which git`)        || error("'git' not found.")
    success(`which ssh-keygen`) || error("'ssh-keygen' not found.")

    directory = "docs"
    filename  = ".documenter"

    path = isdir(package) ? package : Pkg.dir(package, directory)
    isdir(path) || error("`$path` not found. Provide a package name or directory.")

    cd(path) do
        # Check for old '$filename.enc' and terminate.
        isfile("$filename.enc") &&
            error("$package already has an ssh key. Remove it and try again.")

        # Are we in a git repo?
        success(`git status`) || error("'Travis.genkey' only works with git repositories.")

        # Find the GitHub repo org and name.
        user, repo =
            let r = readchomp(`git config --get remote.$remote.url`)
                m = match(GITHUB_REGEX, r)
                m === nothing && error("no remote repo named '$remote' found.")
                m[2], m[3]
            end

        # Generate the ssh key pair.
        success(`ssh-keygen -N "" -f $filename`) || error("failed to generated ssh key pair.")

        # Prompt user to add public key to github then remove the public key.
        let url = "https://github.com/$user/$repo/settings/keys"
            info("add the public key below to $url with read/write access:")
            println("\n", read("$filename.pub", String))
            rm("$filename.pub")
        end

        # Base64 encode the private key and prompt user to add it to travis. The key is
        # *not* encoded for the sake of security, but instead to make it easier to
        # copy/paste it over to travis without having to worry about whitespace.
        let url = "https://travis-ci.org/$user/$repo/settings"
            info("add a secure environment variable named 'DOCUMENTER_KEY' to $url with value:")
            println("\n", base64encode(read(".documenter", String)), "\n")
            rm(filename)
        end
    end
end

end

"""
$(SIGNATURES)

Creates a documentation stub for a package called `pkgname`. The location of
the documentation is assumed to be `<package directory>/docs`, but this can
be overriden with the keyword argument `dir`.

It creates the following files

```
docs/
    .gitignore
    src/index.md
    make.jl
    mkdocs.yml
```

# Arguments

**`pkgname`** is the name of the package (without `.jl`). It is used to
determine the location of the documentation if `dir` is not provided.

# Keywords

**`dir`** defines the directory where the documentation will be generated.
It defaults to `<package directory>/docs`. The directory must not exist.

# Examples

```jlcon
julia> using Documenter

julia> Documenter.generate("MyPackageName")
[ ... output ... ]
```
"""
function generate(pkgname::AbstractString; dir=nothing)
    # TODO:
    #   - set up deployment to `gh-pages`
    #   - fetch url and username automatically (e.g from git remote.origin.url)

    # Check the validity of the package name
    if length(pkgname) == 0
        error("Package name can not be an empty string.")
    end
    # Determine the root directory where we wish to generate the docs and
    # check that it is a valid directory.
    docroot = if dir === nothing
        pkgdir = Pkg.dir(pkgname)
        if !isdir(pkgdir)
            error("Unable to find package $(pkgname).jl at $(pkgdir).")
        end
        joinpath(pkgdir, "docs")
    else
        dir
    end

    if ispath(docroot)
        error("Directory $(docroot) already exists.")
    end

    # deploy the stub
    try
        info("Deploying documentation to $(docroot)")
        mkdir(docroot)

        # create the root doc files
        Generator.savefile(docroot, ".gitignore") do io
            write(io, Generator.gitignore())
        end
        Generator.savefile(docroot, "make.jl") do io
            write(io, Generator.make(pkgname))
        end
        Generator.savefile(docroot, "mkdocs.yml") do io
            write(io, Generator.mkdocs(pkgname))
        end

        # Create the default documentation source files
        Generator.savefile(docroot, "src/index.md") do io
            write(io, Generator.index(pkgname))
        end
    catch
        rm(docroot, recursive=true)
        rethrow()
    end
    nothing
end
>>>>>>> Rework external pages

"""
    external(path; target) -> ExternalPage

Mark `path` as an external page. This allows us to use files outside of the documentation
directory in [`makedocs`](@ref). Note that any relative links in these pages will end up
broken.

# Arguments
- `path::AbstractString`: Path of the external file, relative to the `repo_root` keyword
  argument to [`makedocs`](@ref).
- `target::Union{AbstractString, Void}=nothing`: Destination of the external file, relative
  to the docs source directory.

# Usage
```julia
makedocs(;
    ...,
    pages=[
        "Home" => external("README.md"; target="index.md"),
    ],
)
```
"""
function external(path::AbstractString; target::Union{AbstractString, Void}=nothing)
    if target == nothing && !endswith(path, ".md")
        error("External file $path must have a Markdown extension or target must be set")
    end
    if target != nothing && !endswith(target, ".md")
        error("External file target $target must have a Markdown extension")
    end
    return Documents.ExternalPage(path, target)
end

"""
    copy_external!(pages, repo_root, dest_dir) -> Vector

Copy all external files in `pages` into the documentation source directory and modify the
input vector, replacing any [`Documents.ExternalPage`](@ref)s with their new paths.
Returns the paths of any external pages to be deleted at the end of the build process.
"""
function copy_external!(pages::Vector, repo_root::AbstractString, dest_dir::AbstractString)
    function copypage(page::Documents.ExternalPage)
        source = joinpath(repo_root, page.path)
        isfile(source) || error("External page $source was not found")
        dest = joinpath(dest_dir, get(page.target, basename(page.path)))
        isfile(dest) && error("A page called $(basename(dest)) already exists")
        cp(source, dest)
        return relpath(dest, dest_dir)
    end

    externals = String[]
    for (i, page) in enumerate(pages)
        if isa(page, Documents.ExternalPage)
            pages[i] = copypage(page)
            push!(externals, pages[i])
        elseif isa(page, Pair) && isa(page.second, Documents.ExternalPage)
            pages[i] = pages[i].first => copypage(page.second)
            push!(externals, pages[i].second)
        elseif isa(page, Pair) && isa(page.second, Vector)
            for (j, el) in enumerate(page.second)
                if isa(el, Documents.ExternalPage)
                    pages[i].second[j] = copypage(el)
                    push!(externals, pages[i].second[j])
                end
            end
        end
    end
    return externals
end

end<|MERGE_RESOLUTION|>--- conflicted
+++ resolved
@@ -57,17 +57,8 @@
 
 """
     makedocs(
-<<<<<<< HEAD
-        root      = "<current-directory>",
+        root    = "<current-directory>",
         repo_root = dirname(root),
-        source    = "src",
-        build     = "build",
-        clean     = true,
-        doctest   = true,
-        modules   = Module[],
-        repo      = "",
-=======
-        root    = "<current-directory>",
         source  = "src",
         build   = "build",
         clean   = true,
@@ -76,7 +67,6 @@
         repo    = "",
         highlightsig = true,
         sitename = "",
->>>>>>> 2c94aba7
     )
 
 Combines markdown files and inline docstrings into an interlinked document.
@@ -824,194 +814,7 @@
     error("could not find key/iv pair.")
 end
 
-<<<<<<< HEAD
 const external_dir = "DOCUMENTER_EXTERNAL"
-=======
-export Travis
-
-"""
-Package functions for interacting with Travis.
-
-$(EXPORTS)
-"""
-module Travis
-
-using Compat, DocStringExtensions
-
-export genkeys
-
-import Base.LibGit2.GITHUB_REGEX
-
-
-"""
-$(SIGNATURES)
-
-Generate ssh keys for package `package` to automatically deploy docs from Travis to GitHub
-pages. `package` can be either the name of a package or a path. Providing a path allows keys
-to be generated for non-packages or packages that are not found in the Julia `LOAD_PATH`.
-Use the `remote` keyword to specify the user and repository values.
-
-This function requires the following command lines programs to be installed:
-
-- `which`
-- `git`
-- `travis`
-- `ssh-keygen`
-
-# Examples
-
-```jlcon
-julia> using Documenter
-
-julia> Travis.genkeys("MyPackageName")
-[ ... output ... ]
-
-julia> Travis.genkeys("MyPackageName", remote="organization")
-[ ... output ... ]
-
-julia> Travis.genkeys("/path/to/target/directory")
-[ ... output ... ]
-```
-"""
-function genkeys(package; remote="origin")
-    # Error checking. Do the required programs exist?
-    success(`which which`)      || error("'which' not found.")
-    success(`which git`)        || error("'git' not found.")
-    success(`which ssh-keygen`) || error("'ssh-keygen' not found.")
-
-    directory = "docs"
-    filename  = ".documenter"
-
-    path = isdir(package) ? package : Pkg.dir(package, directory)
-    isdir(path) || error("`$path` not found. Provide a package name or directory.")
-
-    cd(path) do
-        # Check for old '$filename.enc' and terminate.
-        isfile("$filename.enc") &&
-            error("$package already has an ssh key. Remove it and try again.")
-
-        # Are we in a git repo?
-        success(`git status`) || error("'Travis.genkey' only works with git repositories.")
-
-        # Find the GitHub repo org and name.
-        user, repo =
-            let r = readchomp(`git config --get remote.$remote.url`)
-                m = match(GITHUB_REGEX, r)
-                m === nothing && error("no remote repo named '$remote' found.")
-                m[2], m[3]
-            end
-
-        # Generate the ssh key pair.
-        success(`ssh-keygen -N "" -f $filename`) || error("failed to generated ssh key pair.")
-
-        # Prompt user to add public key to github then remove the public key.
-        let url = "https://github.com/$user/$repo/settings/keys"
-            info("add the public key below to $url with read/write access:")
-            println("\n", read("$filename.pub", String))
-            rm("$filename.pub")
-        end
-
-        # Base64 encode the private key and prompt user to add it to travis. The key is
-        # *not* encoded for the sake of security, but instead to make it easier to
-        # copy/paste it over to travis without having to worry about whitespace.
-        let url = "https://travis-ci.org/$user/$repo/settings"
-            info("add a secure environment variable named 'DOCUMENTER_KEY' to $url with value:")
-            println("\n", base64encode(read(".documenter", String)), "\n")
-            rm(filename)
-        end
-    end
-end
-
-end
-
-"""
-$(SIGNATURES)
-
-Creates a documentation stub for a package called `pkgname`. The location of
-the documentation is assumed to be `<package directory>/docs`, but this can
-be overriden with the keyword argument `dir`.
-
-It creates the following files
-
-```
-docs/
-    .gitignore
-    src/index.md
-    make.jl
-    mkdocs.yml
-```
-
-# Arguments
-
-**`pkgname`** is the name of the package (without `.jl`). It is used to
-determine the location of the documentation if `dir` is not provided.
-
-# Keywords
-
-**`dir`** defines the directory where the documentation will be generated.
-It defaults to `<package directory>/docs`. The directory must not exist.
-
-# Examples
-
-```jlcon
-julia> using Documenter
-
-julia> Documenter.generate("MyPackageName")
-[ ... output ... ]
-```
-"""
-function generate(pkgname::AbstractString; dir=nothing)
-    # TODO:
-    #   - set up deployment to `gh-pages`
-    #   - fetch url and username automatically (e.g from git remote.origin.url)
-
-    # Check the validity of the package name
-    if length(pkgname) == 0
-        error("Package name can not be an empty string.")
-    end
-    # Determine the root directory where we wish to generate the docs and
-    # check that it is a valid directory.
-    docroot = if dir === nothing
-        pkgdir = Pkg.dir(pkgname)
-        if !isdir(pkgdir)
-            error("Unable to find package $(pkgname).jl at $(pkgdir).")
-        end
-        joinpath(pkgdir, "docs")
-    else
-        dir
-    end
-
-    if ispath(docroot)
-        error("Directory $(docroot) already exists.")
-    end
-
-    # deploy the stub
-    try
-        info("Deploying documentation to $(docroot)")
-        mkdir(docroot)
-
-        # create the root doc files
-        Generator.savefile(docroot, ".gitignore") do io
-            write(io, Generator.gitignore())
-        end
-        Generator.savefile(docroot, "make.jl") do io
-            write(io, Generator.make(pkgname))
-        end
-        Generator.savefile(docroot, "mkdocs.yml") do io
-            write(io, Generator.mkdocs(pkgname))
-        end
-
-        # Create the default documentation source files
-        Generator.savefile(docroot, "src/index.md") do io
-            write(io, Generator.index(pkgname))
-        end
-    catch
-        rm(docroot, recursive=true)
-        rethrow()
-    end
-    nothing
-end
->>>>>>> Rework external pages
 
 """
     external(path; target) -> ExternalPage
