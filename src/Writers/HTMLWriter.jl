"""
A module for rendering `Document` objects to HTML.

# Keywords

[`HTMLWriter`](@ref) uses the following additional keyword arguments that can be passed to
[`Documenter.makedocs`](@ref): `authors`, `pages`, `sitename`, `version`.
The behavior of [`HTMLWriter`](@ref) can be further customized by setting the `format`
keyword of [`Documenter.makedocs`](@ref) to a [`HTML`](@ref), which accepts the following
keyword arguments: `analytics`, `assets`, `canonical`, `disable_git`, `edit_branch` and
`prettyurls`.

**`sitename`** is the site's title displayed in the title bar and at the top of the
*navigation menu. This argument is mandatory for [`HTMLWriter`](@ref).

**`pages`** defines the hierarchy of the navigation menu.

# Experimental keywords

**`version`** specifies the version string of the current version which will be the
selected option in the version selector. If this is left empty (default) the version
selector will be hidden. The special value `git-commit` sets the value in the output to
`git:{commit}`, where `{commit}` is the first few characters of the current commit hash.

# `HTML` `Plugin` options

The [`HTML`](@ref) [`Documenter.Plugin`](@ref) provides additional customization options
for the [`HTMLWriter`](@ref). For more information, see the [`HTML`](@ref) documentation.

# Page outline

The [`HTMLWriter`](@ref) makes use of the page outline that is determined by the
headings. It is assumed that if the very first block of a page is a level 1 heading,
then it is intended as the page title. This has two consequences:

1. It is then used to automatically determine the page title in the navigation menu
   and in the `<title>` tag, unless specified in the `.pages` option.
2. If the first heading is interpreted as being the page title, it is not displayed
   in the navigation sidebar.
"""
module HTMLWriter

using Dates: Dates, @dateformat_str, now
import Markdown
import JSON

import ...Documenter:
    Anchors,
    Builder,
    Documents,
    Expanders,
    Documenter,
    Utilities,
    Writers

import ...Utilities.DOM: DOM, Tag, @tags
using ...Utilities.MDFlatten

export HTML

"List of Documenter native themes."
const THEMES = ["documenter", "darkly"]
"The root directory of the HTML assets."
const ASSETS = normpath(joinpath(@__DIR__, "..", "..", "assets", "html"))
"The directory where all the Sass/SCSS files needed for theme building are."
const ASSETS_SASS = joinpath(ASSETS, "scss")
"Directory for the compiled CSS files of the themes."
const ASSETS_THEMES = joinpath(ASSETS, "themes")

"""
    HTML(kwargs...)

Sets the behavior of [`HTMLWriter`](@ref).

# Keyword arguments

**`prettyurls`** (default `true`) -- allows toggling the pretty URLs feature.

By default (i.e. when `prettyurls` is set to `true`), Documenter creates a directory
structure that hides the `.html` suffixes from the URLs (e.g. by default `src/foo.md`
becomes `src/foo/index.html`, but can be accessed with via `src/foo/` in the browser). This
structure is preferred when publishing the generate HTML files as a website (e.g. on GitHub
Pages), which is Documenter's primary use case.

If `prettyurls = false`, then Documenter generates `src/foo.html` instead, suitable for
local documentation builds, as browsers do not normally resolve `foo/` to `foo/index.html`
for local files.

To have pretty URLs disabled in local builds, but still have them enabled for the automatic
CI deployment builds, you can set `prettyurls = get(ENV, "CI", nothing) == "true"` (the
specific environment variable you will need to check may depend on the CI system you are
using, but this will work on Travis CI).

**`disable_git`** can be used to disable calls to `git` when the document is not
in a Git-controlled repository. Without setting this to `true`, Documenter will throw
an error and exit if any of the Git commands fail. The calls to Git are mainly used to
gather information about the current commit hash and file paths, necessary for constructing
the links to the remote repository.

**`edit_branch`** specifies which branch, tag or commit the "Edit on GitHub" links
point to. It defaults to `master`. If it set to `nothing`, the current commit will be used.

**`canonical`** specifies the canonical URL for your documentation. We recommend
you set this to the base url of your stable documentation, e.g. `https://juliadocs.github.io/Documenter.jl/stable`.
This allows search engines to know which version to send their users to. [See
wikipedia for more information](https://en.wikipedia.org/wiki/Canonical_link_element).
Default is `nothing`, in which case no canonical link is set.

**`analytics`** can be used specify the Google Analytics tracking ID.

**`assets`** can be used to include additional assets (JS, CSS, ICO etc. files). See below
for more information.

# Default and custom assets

Documenter copies all files under the source directory (e.g. `/docs/src/`) over
to the compiled site. It also copies a set of default assets from `/assets/html/`
to the site's `assets/` directory, unless the user already had a file with the
same name, in which case the user's files overrides the Documenter's file.
This could, in principle, be used for customizing the site's style and scripting.

The HTML output also links certain custom assets to the generated HTML documents,
specifically a logo and additional javascript files.
The asset files that should be linked must be placed in `assets/`, under the source
directory (e.g `/docs/src/assets`) and must be on the top level (i.e. files in
the subdirectories of `assets/` are not linked).

For the **logo**, Documenter checks for the existence of `assets/logo.{svg,png,webp,gif,jpg,jpeg}`,
in this order. The first one it finds gets displayed at the top of the navigation sidebar.

Additional JS, ICO, and CSS assets can be included in the generated pages using the
`assets` keyword for `makedocs`. `assets` must be a `Vector{String}` and will include
each listed asset in the `<head>` of every page in the order in which they are listed.
The type of the asset (i.e. whether it is going to be included with a `<script>` or a
`<link>` tag) is determined by the file's extension -- either `.js`, `.ico`, or `.css`.
Adding an ICO asset is primarilly useful for setting a custom `favicon`.
"""
<<<<<<< HEAD
struct HTML <: Documenter.Plugin
    prettyurls    :: Bool
    disable_git   :: Bool
    edit_branch   :: Union{String, Nothing}
    canonical     :: Union{String, Nothing}
    assets        :: Vector{String}
    analytics     :: String
    collapselevel :: Int
=======
struct HTML <: Documenter.Writer
    prettyurls  :: Bool
    disable_git :: Bool
    edit_branch :: Union{String, Nothing}
    canonical   :: Union{String, Nothing}
    assets      :: Vector{String}
    analytics   :: String
>>>>>>> 097f73b7

    function HTML(;
            prettyurls    :: Bool = true,
            disable_git   :: Bool = false,
            edit_branch   :: Union{String, Nothing} = "master",
            canonical     :: Union{String, Nothing} = nothing,
            assets        :: Vector{String} = String[],
            analytics     :: String = "",
            collapselevel :: Integer = 2,
        )
        collapselevel >= 1 || thrown(ArgumentError("collapselevel must be >= 1"))
        new(prettyurls, disable_git, edit_branch, canonical, assets, analytics, collapselevel)
    end
end

const requirejs_cdn = "https://cdnjs.cloudflare.com/ajax/libs/require.js/2.2.0/require.min.js"
const google_fonts = "https://fonts.googleapis.com/css?family=Lato|Roboto+Mono"
const fontawesome_css = [
    "https://cdnjs.cloudflare.com/ajax/libs/font-awesome/5.8.2/css/fontawesome.min.css",
    "https://cdnjs.cloudflare.com/ajax/libs/font-awesome/5.8.2/css/solid.min.css",
    "https://cdnjs.cloudflare.com/ajax/libs/font-awesome/5.8.2/css/brands.min.css",
]
const highlightjs_css = "https://cdnjs.cloudflare.com/ajax/libs/highlight.js/9.12.0/styles/default.min.css"
const katex_css = "https://cdn.jsdelivr.net/npm/katex@0.10.2/dist/katex.min.css"

struct SearchRecord
    src :: String
    page :: Documents.Page
    loc :: String
    category :: String
    title :: String
    page_title :: String
    text :: String
end

"""
[`HTMLWriter`](@ref)-specific globals that are passed to [`domify`](@ref) and
other recursive functions.
"""
mutable struct HTMLContext
    doc :: Documents.Document
    settings :: HTML
    logo :: String
    scripts :: Vector{String}
    documenter_js :: String
    search_js :: String
    search_index :: Vector{SearchRecord}
    search_index_js :: String
    search_navnode :: Documents.NavNode
    local_assets :: Vector{String}
    footnotes :: Vector{Markdown.Footnote}
end

HTMLContext(doc, settings=HTML()) = HTMLContext(doc, settings, "", [], "", "", [], "", Documents.NavNode("search", "Search", nothing), [], [])

function SearchRecord(ctx::HTMLContext, navnode; loc="", title=nothing, category="page", text="")
    page_title = mdflatten(pagetitle(ctx, navnode))
    if title === nothing
        title = page_title
    end
    SearchRecord(
        pretty_url(ctx, get_url(ctx, navnode.page)),
        getpage(ctx, navnode),
        loc,
        lowercase(category),
        title,
        page_title,
        text
    )
end

function SearchRecord(ctx::HTMLContext, navnode, node::Markdown.Header)
    a = getpage(ctx, navnode).mapping[node]
    SearchRecord(ctx, navnode;
        loc="$(a.id)-$(a.nth)",
        title=mdflatten(node),
        category="section")
end

function SearchRecord(ctx, navnode, node)
    SearchRecord(ctx, navnode; text=mdflatten(node))
end

function JSON.lower(rec::SearchRecord)
    # Replace any backslashes in links, if building the docs on Windows
    src = replace(rec.src, '\\' => '/')
    ref = string(src, '#', rec.loc)
    Dict{String, String}(
        "location" => ref,
        "page" => rec.page_title,
        "title" => rec.title,
        "category" => rec.category,
        "text" => rec.text
    )
end

"""
Returns a page (as a [`Documents.Page`](@ref) object) using the [`HTMLContext`](@ref).
"""
getpage(ctx, path) = ctx.doc.blueprint.pages[path]
getpage(ctx, navnode::Documents.NavNode) = getpage(ctx, navnode.page)


function render(doc::Documents.Document, settings::HTML=HTML())
    @info "HTMLWriter: rendering HTML pages."
    !isempty(doc.user.sitename) || error("HTML output requires `sitename`.")

    ctx = HTMLContext(doc, settings)
    ctx.search_index_js = "search_index.js"

    copy_asset("arrow.svg", doc)

    for logoext in ["svg", "png", "webp", "gif", "jpg", "jpeg"]
        logo = joinpath("assets", "logo.$(logoext)")
        if isfile(joinpath(doc.user.build, logo))
            ctx.logo = logo
            break
        end
    end

    ctx.documenter_js = copy_asset("documenter.js", doc)
    ctx.search_js = copy_asset("search.js", doc)

    # push!(ctx.local_assets, copy_asset("themes/documenter.css", doc))
    copy_asset("themes/documenter.css", doc)
    copy_asset("themes/darkly.css", doc)
    copy_asset("devtools.js", doc)
    append!(ctx.local_assets, settings.assets)

    for page in keys(doc.blueprint.pages)
        idx = findfirst(nn -> nn.page == page, doc.internal.navlist)
        nn = (idx === nothing) ? Documents.NavNode(page, nothing, nothing) : doc.internal.navlist[idx]
        @debug "Rendering $(page) [$(repr(idx))]"
        render_page(ctx, nn)
    end

    render_search(ctx)

    open(joinpath(doc.user.build, ctx.search_index_js), "w") do io
        println(io, "var documenterSearchIndex = {\"docs\":")
        # convert Vector{SearchRecord} to a JSON string, and escape two Unicode
        # characters since JSON is not a JS subset, and we want JS here
        # ref http://timelessrepo.com/json-isnt-a-javascript-subset
        escapes = ('\u2028' => "\\u2028", '\u2029' => "\\u2029")
        js = reduce(replace, escapes, init=JSON.json(ctx.search_index))
        println(io, js, "\n}")
    end
end

"""
Copies an asset from Documenters `assets/html/` directory to `doc.user.build`.
Returns the path of the copied asset relative to `.build`.
"""
function copy_asset(file, doc)
    src = joinpath(Utilities.assetsdir(), "html", file)
    alt_src = joinpath(doc.user.source, "assets", file)
    dst = joinpath(doc.user.build, "assets", file)
    isfile(src) || error("Asset '$file' not found at $(abspath(src))")

    # Since user's alternative assets are already copied over in a previous build
    # step and they should override Documenter's original assets, we only actually
    # perform the copy if <source>/assets/<file> does not exist. Note that checking
    # the existence of <build>/assets/<file> is not sufficient since the <build>
    # directory might be dirty from a previous build.
    if isfile(alt_src)
        @warn "not copying '$src', provided by the user."
    else
        ispath(dirname(dst)) || mkpath(dirname(dst))
        ispath(dst) && @warn "overwriting '$dst'."
        cp(src, dst, force=true)
    end
    assetpath = normpath(joinpath("assets", file))
    # Replace any backslashes in links, if building the docs on Windows
    return replace(assetpath, '\\' => '/')
end

# Page
# ------------------------------------------------------------------------------

## Standard page
"""
Constructs and writes the page referred to by the `navnode` to `.build`.
"""
function render_page(ctx, navnode)
    @tags html div body
    page = getpage(ctx, navnode)
    head = render_head(ctx, navnode)
    sidebar = render_sidebar(ctx, navnode)
    navbar = render_navbar(ctx, navnode, true)
    article = render_article(ctx, navnode)
    footer = render_footer(ctx, navnode)
    htmldoc = render_html(ctx, navnode, head, sidebar, navbar, article, footer)
    open_output(ctx, navnode) do io
        print(io, htmldoc)
    end
end

## Search page
function render_search(ctx)
    @tags article body h1 header hr html li nav p span ul script

    src = get_url(ctx, ctx.search_navnode)

    head = render_head(ctx, ctx.search_navnode)
    sidebar = render_sidebar(ctx, ctx.search_navnode)
    navbar = render_navbar(ctx, ctx.search_navnode, false)
    article = article(
        p["#documenter-search-info"]("Loading search..."),
        ul["#documenter-search-results"]
    )
    footer = render_footer(ctx, ctx.search_navnode)
    scripts = [
        script[:src => relhref(src, ctx.search_index_js)],
        script[:src => relhref(src, ctx.search_js)],
    ]
    htmldoc = render_html(ctx, ctx.search_navnode, head, sidebar, navbar, article, footer, scripts)
    open_output(ctx, ctx.search_navnode) do io
        print(io, htmldoc)
    end
end

## Rendering HTML elements
# ------------------------------------------------------------------------------

"""
Renders the main `<html>` tag.
"""
function render_html(ctx, navnode, head, sidebar, navbar, article, footer, scripts::Vector{DOM.Node}=DOM.Node[])
    @tags html body div
    DOM.HTMLDocument(
        html[:lang=>"en"](
            head,
            body(div["#documenter"](sidebar, div[".docs-main"](navbar, article, footer))),
            scripts...
        )
    )
end

function render_head(ctx, navnode)
    @tags head meta link script title
    src = get_url(ctx, navnode)

    page_title = "$(mdflatten(pagetitle(ctx, navnode))) · $(ctx.doc.user.sitename)"
    css_links = [
        google_fonts,
        fontawesome_css...,
        highlightjs_css,
        katex_css,
    ]
    head(
        meta[:charset=>"UTF-8"],
        meta[:name => "viewport", :content => "width=device-width, initial-scale=1.0"],
        title(page_title),

        analytics_script(ctx.settings.analytics),

        canonical_link_element(ctx.settings.canonical, src),

        # Stylesheets.
        map(css_links) do each
            link[:href => each, :rel => "stylesheet", :type => "text/css"]
        end,

        script("documenterBaseURL=\"$(relhref(src, "."))\""),
        script[
            :src => requirejs_cdn,
            Symbol("data-main") => relhref(src, ctx.documenter_js)
        ],

        script[:src => relhref(src, "siteinfo.js")],
        script[:src => relhref(src, "../versions.js")],

        # Custom user-provided assets.
        asset_links(src, ctx.local_assets),
        link[
            :id => "documenter-theme-link",
            :rel => "stylesheet", :type => "text/css",
            :href => relhref(src, "assets/themes/documenter.css"),
            Symbol("data-href-root") => relhref(src, "assets/themes"),
        ],
    )
end

function asset_links(src::AbstractString, assets::Vector)
    @tags link script
    links = DOM.Node[]
    for each in assets
        ext = splitext(each)[end]
        url = relhref(src, each)
        node =
            ext == ".ico" ? link[:href  => url, :rel => "icon", :type => "image/x-icon"] :
            ext == ".css" ? link[:href  => url, :rel => "stylesheet", :type => "text/css"] :
            ext == ".js"  ? script[:src => url] : continue # Skip non-js/css files.
        push!(links, node)
    end
    return links
end

analytics_script(tracking_id::AbstractString) =
    isempty(tracking_id) ? Tag(Symbol("#RAW#"))("") : Tag(:script)(
        """
        (function(i,s,o,g,r,a,m){i['GoogleAnalyticsObject']=r;i[r]=i[r]||function(){
        (i[r].q=i[r].q||[]).push(arguments)},i[r].l=1*new Date();a=s.createElement(o),
        m=s.getElementsByTagName(o)[0];a.async=1;a.src=g;m.parentNode.insertBefore(a,m)
        })(window,document,'script','https://www.google-analytics.com/analytics.js','ga');

        ga('create', '$(tracking_id)', 'auto');
        ga('send', 'pageview');
        """
    )

function canonical_link_element(canonical_link, src)
   @tags link
   if canonical_link === nothing
      return Tag(Symbol("#RAW#"))("")
   else
      canonical_link_stripped = rstrip(canonical_link, '/')
      href = "$canonical_link_stripped/$src"
      return link[:rel => "canonical", :href => href]
   end
end

# Navigation menu
# ------------------------------------------------------------------------------

struct NavMenuContext
    htmlctx :: HTMLContext
    current :: Documents.NavNode
    idstack :: Vector{Int}
end
NavMenuContext(ctx::HTMLContext, current::Documents.NavNode) = NavMenuContext(ctx, current, [])

function render_sidebar(ctx, navnode)
    @tags a form img input nav div select option span
    src = get_url(ctx, navnode)
    navmenu = nav[".docs-sidebar"]

    # Logo and title
    if !isempty(ctx.logo)
        # the logo will point to the first page in the navigation menu
        href = navhref(ctx, first(ctx.doc.internal.navlist), navnode)
        alt = isempty(ctx.doc.user.sitename) ? "Logo" : "$(ctx.doc.user.sitename) logo"
        src = relhref(src, ctx.logo)
        push!(navmenu.nodes,
            a[".docs-logo", :href => href](img[:src => src, :alt => alt])
        )
    end
    push!(navmenu.nodes, div[".docs-package-name"](
        span[".docs-autofit"](ctx.doc.user.sitename)
    ))

    # Search box
    push!(navmenu.nodes,
        form[".docs-search", :action => navhref(ctx, ctx.search_navnode, navnode)](
            input[
                "#documenter-search-query.docs-search-query",
                :name => "q",
                :type => "text",
                :placeholder => "Search docs",
            ],
        )
    )

    # The menu itself
    menu = navitem(NavMenuContext(ctx, navnode, ))
    push!(menu.attributes, :class => "docs-menu")
    push!(navmenu.nodes, menu)

    # Version selector
    let
        # vs_class = ".docs-version-selector"
        vs_class = ".docs-version-selector.field.has-addons"
        vs_label = span[".docs-label.button.is-static.is-size-7"]("Version")
        vs_label = div[".control"](vs_label)
        vs_select = select["#documenter-version-selector"]
        if !isempty(ctx.doc.user.version)
            vs_class = "$(vs_class).visible"
            opt = option[:value => "#", :selected => "selected", ](ctx.doc.user.version)
            vs_select = vs_select(opt)
        end
        vs_select = div[".select.is-fullwidth.is-size-7"](vs_select)
        vs_select = div[".docs-selector.control.is-expanded"](vs_select)
        push!(navmenu.nodes, div[vs_class](vs_label, vs_select))
    end
    navmenu
end

"""
[`navitem`](@ref) returns the lists and list items of the navigation menu.
It gets called recursively to construct the whole tree.

It always returns a [`DOM.Node`](@ref). If there's nothing to display (e.g. the node is set
to be invisible), it returns an empty text node (`DOM.Node("")`).
"""
navitem(nctx) = navitem(nctx, nctx.htmlctx.doc.internal.navtree)
function navitem(nctx, nns::Vector)
    push!(nctx.idstack, 0)
    nodes = map(nns) do nn
        nctx.idstack[end] = nctx.idstack[end] + 1
        navitem(nctx, nn)
    end
    pop!(nctx.idstack)
    filter!(node -> node.name !== DOM.TEXT, nodes) # FIXME: why?
    ulclass = (length(nctx.idstack) >= nctx.htmlctx.settings.collapselevel) ? ".collapsed" : ""
    isempty(nodes) ? DOM.Node("") : DOM.Tag(:ul)[ulclass](nodes)
end
function navitem(nctx, nn::Documents.NavNode)
    @tags ul li span a input label i
    ctx, current = nctx.htmlctx, nctx.current
    # We'll do the children first, primarily to determine if this node has any that are
    # visible. If it does not and it itself is not visible (including current), then
    # we'll hide this one as well, returning an empty string Node.
    children = navitem(nctx, nn.children)
    if nn !== current && !nn.visible && children.name === DOM.TEXT
        return DOM.Node("")
    end

    # construct this item
    title = mdconvert(pagetitle(ctx, nn); droplinks=true)
    currentclass = (nn === current) ? ".is-active" : ""
    item = if length(nctx.idstack) >= ctx.settings.collapselevel && children.name !== DOM.TEXT
        menuid = "menuitem-$(join(nctx.idstack, '-'))"
        input_attr = ["#$(menuid).collapse-toggle", :type => "checkbox"]
        nn in Documents.navpath(nctx.current) && push!(input_attr, :checked)
        li[currentclass](
            input[input_attr...],
            label[".tocitem", :for => menuid](span[".docs-label"](title), i[".docs-chevron"]),
        )
    elseif nn.page === nothing
        li[currentclass](span[".tocitem"](title))
    else
        li[currentclass](a[".tocitem", :href => navhref(ctx, nn, current)](title))
    end

    # add the subsections (2nd level headings) from the page
    if (nn === current) && current.page !== nothing
        subs = collect_subsections(ctx.doc.blueprint.pages[current.page])
        internal_links = map(subs) do s
            istoplevel, anchor, text = s
            _li = istoplevel ? li[".toplevel"] : li[]
            _li(a[".tocitem", :href => anchor](mdconvert(text; droplinks=true)))
        end
        # Only create the ul.internal tag if there actually are in-page headers
        length(internal_links) > 0 && push!(item.nodes, ul[".internal"](internal_links))
    end

    # add the visible subsections, if any, as a single list
    (children.name === DOM.TEXT) || push!(item.nodes, children)

    item
end

function render_navbar(ctx, navnode, edit_page_link::Bool)
    @tags div header nav ul li a span

    # The breadcrumb (navigation links on top)
    navpath = Documents.navpath(navnode)
    header_links = map(navpath) do nn
        title = mdconvert(pagetitle(ctx, nn); droplinks=true)
        nn.page === nothing ? li(a[".is-disabled"](title)) : li(a[:href => navhref(ctx, nn, navnode)](title))
    end
    header_links[end] = header_links[end][".is-active"]
    breadcrumb = nav[".breadcrumb"](
        ul[".is-hidden-mobile"](header_links),
        ul[".is-hidden-tablet"](header_links[end]) # when on mobile, we only show the page title, basically
    )

    # The "Edit on GitHub" links and the hamburger to open the sidebar (on mobile) float right
    navbar_right = div[".docs-right"]

    # Set the logo and name for the "Edit on.." button.
    if edit_page_link && !ctx.settings.disable_git
        host_type = Utilities.repo_host_from_url(ctx.doc.user.repo)
        if host_type == Utilities.RepoGitlab
            host = "GitLab"
            logo = "\uf296"
        elseif host_type == Utilities.RepoGithub
            host = "GitHub"
            logo = "\uf09b"
        elseif host_type == Utilities.RepoBitbucket
            host = "BitBucket"
            logo = "\uf171"
        else
            host = ""
            logo = "\uf15c"
        end
        hoststring = isempty(host) ? " source" : " on $(host)"

        pageurl = get(getpage(ctx, navnode).globals.meta, :EditURL, getpage(ctx, navnode).source)
        url = if Utilities.isabsurl(pageurl)
            pageurl
        else
            if !(pageurl == getpage(ctx, navnode).source)
                # need to set users path relative the page itself
                pageurl = joinpath(first(splitdir(getpage(ctx, navnode).source)), pageurl)
            end
            Utilities.url(ctx.doc.user.repo, pageurl, commit=ctx.settings.edit_branch)
        end
        if url !== nothing
            edit_verb = (ctx.settings.edit_branch === nothing) ? "View" : "Edit"
            title = "$(edit_verb)$hoststring"
            push!(navbar_right.nodes,
                a[".docs-edit-link", :href => url, :title => title](
                    span[".docs-icon.fab"](logo),
                    span[".docs-label.is-hidden-mobile"](title)
                )
            )
        end
    end

    # Hamburger on mobile
    push!(navbar_right.nodes, a[
        "#documenter-sidebar-button.docs-sidebar-button.fa.fa-bars.is-hidden-tablet",
        :href => "#"
    ])

    # Construct the main <header> node that should be the first element in div.docs-main
    header[".docs-navbar"](breadcrumb, navbar_right)
end

function render_footer(ctx, navnode)
    @tags footer a span p div nav select option
    # Build the footer
    art_footer = footer[".footer"]
    # Navigation links (previous/next page), if there are any
    navlinks = DOM.Node[]
    if navnode.prev !== nothing
        title = mdconvert(pagetitle(ctx, navnode.prev); droplinks=true)
        link = a[".column.has-text-left", :href => navhref(ctx, navnode.prev, navnode)]("« ", title)
        push!(navlinks, link)
    end
    if navnode.next !== nothing
        title = mdconvert(pagetitle(ctx, navnode.next); droplinks=true)
        link = a[".column.has-text-right", :href => navhref(ctx, navnode.next, navnode)](title, " »")
        push!(navlinks, link)
    end
    isempty(navlinks) || push!(art_footer.nodes, nav[".columns"](navlinks))
    # Colophon with build information
    now_full, now_short = Dates.format(now(), dateformat"E d U Y HH:MM"), Dates.format(now(), dateformat"E d U Y")
    push!(art_footer.nodes, div[".docs-colophon.is-size-7.has-text-centered"](
        p(
            "Generated by ",
            a[:href => "https://github.com/JuliaDocs/Documenter.jl"]("Documenter.jl"),
            " on ",
            span[".colophon-date", :title => now_full](now_short),
        ),
        # version selector
        div[".select"](
            select["#documenter-themepicker"](option[:value=>theme](theme) for theme in THEMES)
        )
    ))
    return art_footer
end

# Article (page contents)
# ------------------------------------------------------------------------------

function render_article(ctx, navnode)
    @tags article section ul li hr span a div p

    # Build the page itself (and collect any footnotes)
    empty!(ctx.footnotes)
    art_body = article["#documenter-page.content"](domify(ctx, navnode))
    # Footnotes, if there are any
    if !isempty(ctx.footnotes)
        fnotes = map(ctx.footnotes) do f
            fid = "footnote-$(f.id)"
            citerefid = "citeref-$(f.id)"
            if length(f.text) == 1 && first(f.text) isa Markdown.Paragraph
                li["#$(fid).footnote"](
                    a[".tag.is-link", :href => "#$(citerefid)"](f.id), # FIXME: one line footnotes
                    mdconvert(f.text[1].content),
                )
            else
                li["#$(fid).footnote"](
                    a[".tag.is-link.is-block", :href => "#$(citerefid)"](f.id), # FIXME: one line footnotes
                    mdconvert(f.text),
                )
            end
        end
        push!(art_body.nodes, section[".footnotes.is-size-7"](ul(fnotes)))
    end
    return art_body
end

# expand the versions argument from the user
# and return entries and needed symlinks
function expand_versions(dir, versions)
    # output: entries and symlinks
    entries = String[]
    symlinks = Pair{String,String}[]

    # read folders and filter out symlinks
    available_folders = readdir(dir)
    cd(() -> filter!(!islink, available_folders), dir)

    # filter and sort release folders
    vnum(x) = VersionNumber(x)
    version_folders = [x for x in available_folders if occursin(Base.VERSION_REGEX, x)]
    sort!(version_folders, lt = (x, y) -> vnum(x) < vnum(y), rev = true)
    release_folders = filter(x -> (v = vnum(x); v.prerelease == () && v.build == ()), version_folders)
    # pre_release_folders = filter(x -> (v = vnum(x); v.prerelease != () || v.build != ()), version_folders)
    major_folders = filter!(x -> (v = vnum(x); v.major != 0),
                            unique(x -> (v = vnum(x); v.major), release_folders))
    minor_folders = filter!(x -> (v = vnum(x); !(v.major == 0 && v.minor == 0)),
                            unique(x -> (v = vnum(x); (v.major, v.minor)), release_folders))
    patch_folders = unique(x -> (v = vnum(x); (v.major, v.minor, v.patch)), release_folders)

    filter!(x -> vnum(x) !== 0, major_folders)

    # populate output
    for entry in versions
        if entry == "v#" # one doc per major release
            for x in major_folders
                vstr = "v$(vnum(x).major).$(vnum(x).minor)"
                push!(entries, vstr)
                push!(symlinks, vstr => x)
            end
        elseif entry == "v#.#" # one doc per minor release
            for x in minor_folders
                vstr = "v$(vnum(x).major).$(vnum(x).minor)"
                push!(entries, vstr)
                push!(symlinks, vstr => x)
            end
        elseif entry == "v#.#.#" # one doc per patch release
            for x in patch_folders
                vstr = "v$(vnum(x).major).$(vnum(x).minor).$(vnum(x).patch)"
                push!(entries, vstr)
                push!(symlinks, vstr => x)
            end
        elseif entry == "v^" || (entry isa Pair && entry.second == "v^")
            if !isempty(release_folders)
                x = first(release_folders)
                vstr = isa(entry, Pair) ? entry.first : "v$(vnum(x).major).$(vnum(x).minor)"
                push!(entries, vstr)
                push!(symlinks, vstr => x)
            end
        elseif entry isa Pair
            k, v = entry
            i = findfirst(==(v), available_folders)
            if i === nothing
                @warn "no match for `versions` entry `$(repr(entry))`"
            else
                push!(entries, k)
                push!(symlinks, k => v)
            end
        else
            @warn "no match for `versions` entry `$(repr(entry))`"
        end
    end
    unique!(entries) # remove any duplicates

    # generate remaining symlinks
    foreach(x -> push!(symlinks, "v$(vnum(x).major)" => x), major_folders)
    foreach(x -> push!(symlinks, "v$(vnum(x).major).$(vnum(x).minor)" => x), minor_folders)
    foreach(x -> push!(symlinks, "v$(vnum(x).major).$(vnum(x).minor).$(vnum(x).patch)" => x), patch_folders)
    filter!(x -> x.first != x.second, unique!(symlinks))

    # assert that none of the links point to another link
    for link in symlinks
        i = findfirst(x -> link.first == x.second, symlinks)
        if i !== nothing
            throw(ArgumentError("link `$(link)` incompatible with link `$(symlinks[i])`."))
        end
    end

    return entries, symlinks
end

# write version file
function generate_version_file(versionfile::AbstractString, entries)
    open(versionfile, "w") do buf
        println(buf, "var DOC_VERSIONS = [")
        for folder in entries
            println(buf, "  \"", folder, "\",")
        end
        println(buf, "];")
    end
end

function generate_siteinfo_file(dir::AbstractString, version::AbstractString)
    open(joinpath(dir, "siteinfo.js"), "w") do buf
        println(buf, "var DOCUMENTER_CURRENT_VERSION = \"$(version)\";")
    end
end

## domify(...)
# ------------

"""
Converts recursively a [`Documents.Page`](@ref), `Markdown` or Documenter
`*Node` objects into HTML DOM.
"""
function domify(ctx, navnode)
    page = getpage(ctx, navnode)
    map(page.elements) do elem
        rec = SearchRecord(ctx, navnode, elem)
        push!(ctx.search_index, rec)
        domify(ctx, navnode, page.mapping[elem])
    end
end

function domify(ctx, navnode, node)
    fixlinks!(ctx, navnode, node)
    mdconvert(node, Markdown.MD(); footnotes=ctx.footnotes)
end

function domify(ctx, navnode, anchor::Anchors.Anchor)
    @tags a
    aid = "$(anchor.id)-$(anchor.nth)"
    if isa(anchor.object, Markdown.Header)
        h = anchor.object
        fixlinks!(ctx, navnode, h)
        DOM.Tag(Symbol("h$(Utilities.header_level(h))"))[:id => aid](
            mdconvert(h.text, h),
            a[".docs-heading-anchor", :href => "#$aid", :title => "Permalink"]
        )
    else
        a[".nav-anchor", :id => aid, :href => "#$aid"](domify(ctx, navnode, anchor.object))
    end
end


struct ListBuilder
    es::Vector
end
ListBuilder() = ListBuilder([])

import Base: push!
function push!(lb::ListBuilder, level, node)
    @assert level >= 1
    if level == 1
        push!(lb.es, node)
    else
        if isempty(lb.es) || typeof(last(lb.es)) !== ListBuilder
            push!(lb.es, ListBuilder())
        end
        push!(last(lb.es), level-1, node)
    end
end

function domify(lb::ListBuilder)
    @tags ul li
    ul(map(e -> isa(e, ListBuilder) ? domify(e) : li(e), lb.es))
end

function domify(ctx, navnode, contents::Documents.ContentsNode)
    @tags a
    navnode_dir = dirname(navnode.page)
    navnode_url = get_url(ctx, navnode)
    lb = ListBuilder()
    for (count, path, anchor) in contents.elements
        path = joinpath(navnode_dir, path) # links in ContentsNodes are relative to current page
        path = pretty_url(ctx, relhref(navnode_url, get_url(ctx, path)))
        header = anchor.object
        url = string(path, '#', anchor.id, '-', anchor.nth)
        node = a[:href=>url](mdconvert(header.text; droplinks=true))
        level = Utilities.header_level(header)
        push!(lb, level, node)
    end
    domify(lb)
end

function domify(ctx, navnode, index::Documents.IndexNode)
    @tags a code li ul
    navnode_dir = dirname(navnode.page)
    navnode_url = get_url(ctx, navnode)
    lis = map(index.elements) do el
        object, doc, path, mod, cat = el
        path = joinpath(navnode_dir, path) # links in IndexNodes are relative to current page
        path = pretty_url(ctx, relhref(navnode_url, get_url(ctx, path)))
        url = string(path, "#", Utilities.slugify(object))
        li(a[:href=>url](code("$(object.binding)")))
    end
    ul(lis)
end

function domify(ctx, navnode, docs::Documents.DocsNodes)
    [domify(ctx, navnode, node) for node in docs.nodes]
end

function domify(ctx, navnode, node::Documents.DocsNode)
    @tags a code article header span

    # push to search index
    rec = SearchRecord(ctx, navnode;
        loc=node.anchor.id,
        title=string(node.object.binding),
        category=Utilities.doccat(node.object),
        text = mdflatten(node.docstr))

    push!(ctx.search_index, rec)

    article[".docstring"](
        header(
            a[".docstring-binding", :id=>node.anchor.id, :href=>"#$(node.anchor.id)"](code("$(node.object.binding)")),
            " — ", # &mdash;
            span[".docstring-category"]("$(Utilities.doccat(node.object))"),
            "."
        ),
        domify_doc(ctx, navnode, node.docstr)
    )
end

function domify_doc(ctx, navnode, md::Markdown.MD)
    @tags a section footer
    if haskey(md.meta, :results)
        # The `:results` field contains a vector of `Docs.DocStr` objects associated with
        # each markdown object. The `DocStr` contains data such as file and line info that
        # we need for generating correct source links.
        map(zip(md.content, md.meta[:results])) do md
            markdown, result = md
            ret = section(domify(ctx, navnode, Writers.MarkdownWriter.dropheaders(markdown)))
            # When a source link is available then print the link.
            if !ctx.settings.disable_git
                url = Utilities.url(ctx.doc.internal.remote, ctx.doc.user.repo, result)
                if url !== nothing
                    push!(ret.nodes, footer(
                        a[".docstring-source-link", :target=>"_blank", :href=>url]("source")
                    ))
                end
            end
            return ret
        end
    else
        # Docstrings with no `:results` metadata won't contain source locations so we don't
        # try to print them out. Just print the basic docstring.
        section(domify(ctx, navnode, Writers.MarkdownWriter.dropheaders(md)))
    end
end

function domify(ctx, navnode, node::Documents.EvalNode)
    node.result === nothing ? DOM.Node[] : domify(ctx, navnode, node.result)
end

# nothing to show for MetaNodes, so we just return an empty list
domify(ctx, navnode, node::Documents.MetaNode) = DOM.Node[]

function domify(ctx, navnode, raw::Documents.RawNode)
    raw.name === :html ? Tag(Symbol("#RAW#"))(raw.text) : DOM.Node[]
end


# Utilities
# ------------------------------------------------------------------------------

"""
Opens the output file of the `navnode` in write node. If necessary, the path to the output
file is created before opening the file.
"""
function open_output(f, ctx, navnode)
    path = joinpath(ctx.doc.user.build, get_url(ctx, navnode))
    isdir(dirname(path)) || mkpath(dirname(path))
    open(f, path, "w")
end

"""
Get the relative hyperlink between two [`Documents.NavNode`](@ref)s. Assumes that both
[`Documents.NavNode`](@ref)s have an associated [`Documents.Page`](@ref) (i.e. `.page`
is not `nothing`).
"""
navhref(ctx, to, from) = pretty_url(ctx, relhref(get_url(ctx, from), get_url(ctx, to)))

"""
Calculates a relative HTML link from one path to another.
"""
function relhref(from, to)
    pagedir = dirname(from)
    # The regex separator replacement is necessary since otherwise building the docs on
    # Windows will result in paths that have `//` separators which break asset inclusion.
    replace(relpath(to, isempty(pagedir) ? "." : pagedir), r"[/\\]+" => "/")
end

"""
Returns the full path corresponding to a path of a `.md` page file. The the input and output
paths are assumed to be relative to `src/`.
"""
function get_url(ctx, path::AbstractString)
    if ctx.settings.prettyurls
        d = if basename(path) == "index.md"
            dirname(path)
        else
            first(splitext(path))
        end
        isempty(d) ? "index.html" : "$d/index.html"
    else
        # change extension to .html
        string(splitext(path)[1], ".html")
    end
end

"""
Returns the full path of a [`Documents.NavNode`](@ref) relative to `src/`.
"""
get_url(ctx, navnode::Documents.NavNode) = get_url(ctx, navnode.page)

"""
If `prettyurls` for [`HTML`](@ref Documenter.HTML) is enabled, returns a "pretty" version of
the `path` which can then be used in links in the resulting HTML file.
"""
function pretty_url(ctx, path::AbstractString)
    if ctx.settings.prettyurls
        dir, file = splitdir(path)
        if file == "index.html"
            return length(dir) == 0 ? "" : "$(dir)/"
        end
    end
    return path
end

"""
Tries to guess the page title by looking at the `<h1>` headers and returns the
header contents of the first `<h1>` on a page (or `nothing` if the algorithm
was unable to find any `<h1>` headers).
"""
function pagetitle(page::Documents.Page)
    title = nothing
    for element in page.elements
        if isa(element, Markdown.Header{1})
            title = element.text
            break
        end
    end
    title
end

function pagetitle(ctx, navnode::Documents.NavNode)
    if navnode.title_override !== nothing
        # parse title_override as markdown
        md = Markdown.parse(navnode.title_override)
        # Markdown.parse results in a paragraph so we need to strip that
        if !(length(md.content) === 1 && isa(first(md.content), Markdown.Paragraph))
            error("Bad Markdown provided for page title: '$(navnode.title_override)'")
        end
        return first(md.content).content
    end

    if navnode.page !== nothing
        title = pagetitle(getpage(ctx, navnode))
        title === nothing || return title
    end

    "-"
end

"""
Returns an ordered list of tuples, `(toplevel, anchor, text)`, corresponding to level 1 and 2
headings on the `page`. Note that if the first header on the `page` is a level 1 header then
it is not included -- it is assumed to be the page title and so does not need to be included
in the navigation menu twice.
"""
function collect_subsections(page::Documents.Page)
    sections = []
    title_found = false
    for element in page.elements
        if isa(element, Markdown.Header) && Utilities.header_level(element) < 3
            toplevel = Utilities.header_level(element) === 1
            # Don't include the first header if it is `h1`.
            if toplevel && isempty(sections) && !title_found
                title_found = true
                continue
            end
            anchor = page.mapping[element]
            push!(sections, (toplevel, "#$(anchor.id)-$(anchor.nth)", element.text))
        end
    end
    return sections
end


# mdconvert
# ------------------------------------------------------------------------------

const md_block_nodes = [
    Markdown.MD,
    Markdown.BlockQuote,
    Markdown.List,
    Markdown.Admonition,
]

"""
[`MDBlockContext`](@ref) is a union of all the Markdown nodes whose children should
be blocks. It can be used to dispatch on all the block-context nodes at once.
"""
const MDBlockContext = Union{md_block_nodes...}

"""
Convert a markdown object to a `DOM.Node` object.

The `parent` argument is passed to allow for context-dependant conversions.
"""
mdconvert(md; kwargs...) = mdconvert(md, md; kwargs...)

mdconvert(text::AbstractString, parent; kwargs...) = DOM.Node(text)

mdconvert(vec::Vector, parent; kwargs...) = [mdconvert(x, parent; kwargs...) for x in vec]

mdconvert(md::Markdown.MD, parent; kwargs...) = Tag(:div)(mdconvert(md.content, md; kwargs...))

mdconvert(b::Markdown.BlockQuote, parent; kwargs...) = Tag(:blockquote)(mdconvert(b.content, b; kwargs...))

mdconvert(b::Markdown.Bold, parent; kwargs...) = Tag(:strong)(mdconvert(b.text, parent; kwargs...))

function mdconvert(c::Markdown.Code, parent::MDBlockContext; kwargs...)
    @tags pre code
    language = isempty(c.language) ? "none" : c.language
    pre(code[".language-$(language)"](c.code))
end
mdconvert(c::Markdown.Code, parent; kwargs...) = Tag(:code)(c.code)

mdconvert(h::Markdown.Header{N}, parent; kwargs...) where {N} = DOM.Tag(Symbol("h$N"))(mdconvert(h.text, h; kwargs...))

mdconvert(::Markdown.HorizontalRule, parent; kwargs...) = Tag(:hr)()

function mdconvert(i::Markdown.Image, parent; kwargs...)
    @tags video img a

    if occursin(r"\.(webm|mp4|ogg|ogm|ogv|avi)$", i.url)
        video[:src => i.url, :controls => "true", :title => i.alt](
            a[:href => i.url](i.alt)
        )
    else
        img[:src => i.url, :alt => i.alt]
    end
end

mdconvert(i::Markdown.Italic, parent; kwargs...) = Tag(:em)(mdconvert(i.text, i; kwargs...))

mdconvert(m::Markdown.LaTeX, ::MDBlockContext; kwargs...)   = Tag(:div)(string("\\[", m.formula, "\\]"))
mdconvert(m::Markdown.LaTeX, parent; kwargs...) = Tag(:span)(string('$', m.formula, '$'))

mdconvert(::Markdown.LineBreak, parent; kwargs...) = Tag(:br)()

function mdconvert(link::Markdown.Link, parent; droplinks=false, kwargs...)
    link_text = mdconvert(link.text, link; droplinks=droplinks, kwargs...)
    droplinks ? link_text : Tag(:a)[:href => link.url](link_text)
end

mdconvert(list::Markdown.List, parent; kwargs...) = (Markdown.isordered(list) ? Tag(:ol) : Tag(:ul))(map(Tag(:li), mdconvert(list.items, list; kwargs...)))

mdconvert(paragraph::Markdown.Paragraph, parent; kwargs...) = Tag(:p)(mdconvert(paragraph.content, paragraph; kwargs...))

# For compatibility with versions before Markdown.List got the `loose field, Julia PR #26598
const list_has_loose_field = :loose in fieldnames(Markdown.List)
function mdconvert(paragraph::Markdown.Paragraph, parent::Markdown.List; kwargs...)
    content = mdconvert(paragraph.content, paragraph; kwargs...)
    return (list_has_loose_field && !parent.loose) ? content : Tag(:p)(content)
end

function mdconvert(t::Markdown.Table, parent; kwargs...)
    @tags table tr th td
    alignment_style = map(t.align) do align
        if align == :r
            "text-align: right"
        elseif align == :c
            "text-align: center"
        else
            "text-align: left"
        end
    end
    table(
        tr(map(enumerate(t.rows[1])) do (i, x)
            th[:style => alignment_style[i]](mdconvert(x, t; kwargs...))
        end),
        map(t.rows[2:end]) do x
            tr(map(enumerate(x)) do (i, y) # each cell in a row
                td[:style => alignment_style[i]](mdconvert(y, x; kwargs...))
            end)
        end
    )
end

mdconvert(expr::Union{Expr,Symbol}, parent; kwargs...) = string(expr)

function mdconvert(f::Markdown.Footnote, parent; footnotes = nothing, kwargs...)
    @tags sup a
    if f.text === nothing # => Footnote link
        return sup[".footnote-reference"](a["#citeref-$(f.id)", :href => "#footnote-$(f.id)"]("[$(f.id)]"))
    elseif footnotes !== nothing # Footnote definition
        push!(footnotes, f)
    else # => Footnote definition, but nowhere to put it
        @error "Bad footnote definition."
    end
    return []
end

function mdconvert(a::Markdown.Admonition, parent; kwargs...)
    @tags header div
    colorclass =
        (a.category == "danger")  ? "is-danger"  :
        (a.category == "warning") ? "is-warning" :
        (a.category == "note")    ? "is-info"    :
        (a.category == "info")    ? "is-info"    :
        (a.category == "tip")     ? "is-success" : ""
    div[".admonition.message.$(colorclass)"](
        header[".message-header"](a.title),
        div[".message-body"](mdconvert(a.content, a; kwargs...))
    )
end

mdconvert(html::Documents.RawHTML, parent; kwargs...) = Tag(Symbol("#RAW#"))(html.code)

# Select the "best" representation for HTML output.
mdconvert(mo::Documents.MultiOutput, parent; kwargs...) =
    Base.invokelatest(mdconvert, mo.content, parent; kwargs...)
function mdconvert(d::Dict{MIME,Any}, parent; kwargs...)
    if haskey(d, MIME"text/html"())
        out = Documents.RawHTML(d[MIME"text/html"()])
    elseif haskey(d, MIME"image/svg+xml"())
        out = Documents.RawHTML(d[MIME"image/svg+xml"()])
    elseif haskey(d, MIME"image/png"())
        out = Documents.RawHTML(string("<img src=\"data:image/png;base64,", d[MIME"image/png"()], "\" />"))
    elseif haskey(d, MIME"image/webp"())
        out = Documents.RawHTML(string("<img src=\"data:image/webp;base64,", d[MIME"image/webp"()], "\" />"))
    elseif haskey(d, MIME"image/gif"())
        out = Documents.RawHTML(string("<img src=\"data:image/gif;base64,", d[MIME"image/gif"()], "\" />"))
    elseif haskey(d, MIME"image/jpeg"())
        out = Documents.RawHTML(string("<img src=\"data:image/jpeg;base64,", d[MIME"image/jpeg"()], "\" />"))
    elseif haskey(d, MIME"text/latex"())
        out = Utilities.mdparse(d[MIME"text/latex"()]; mode = :single)
    elseif haskey(d, MIME"text/markdown"())
        out = Markdown.parse(d[MIME"text/markdown"()])
    elseif haskey(d, MIME"text/plain"())
        out = Markdown.Code(d[MIME"text/plain"()])
    else
        error("this should never happen.")
    end
    return mdconvert(out, parent; kwargs...)
end

# fixlinks!
# ------------------------------------------------------------------------------

"""
Replaces URLs in `Markdown.Link` elements (if they point to a local `.md` page) with the
actual URLs.
"""
function fixlinks!(ctx, navnode, link::Markdown.Link)
    fixlinks!(ctx, navnode, link.text)
    Utilities.isabsurl(link.url) && return

    # links starting with a # are references within the same file -- there's nothing to fix
    # for such links
    startswith(link.url, '#') && return

    s = split(link.url, "#", limit = 2)
    if Sys.iswindows() && ':' in first(s)
        @warn "invalid local link: colons not allowed in paths on Windows in $(Utilities.locrepr(navnode.page))" link = link.url
        return
    end
    path = normpath(joinpath(dirname(navnode.page), first(s)))

    if endswith(path, ".md") && path in keys(ctx.doc.blueprint.pages)
        # make sure that links to different valid pages are correct
        path = pretty_url(ctx, relhref(get_url(ctx, navnode), get_url(ctx, path)))
    elseif isfile(joinpath(ctx.doc.user.build, path))
        # update links to other files that are present in build/ (e.g. either user
        # provided files or generated by code examples)
        path = relhref(get_url(ctx, navnode), path)
    else
        @warn "invalid local link: unresolved path in $(Utilities.locrepr(navnode.page))" link = link.url
    end

    # Replace any backslashes in links, if building the docs on Windows
    path = replace(path, '\\' => '/')
    link.url = (length(s) > 1) ? "$path#$(last(s))" : String(path)
end

function fixlinks!(ctx, navnode, img::Markdown.Image)
    Utilities.isabsurl(img.url) && return

    if Sys.iswindows() && ':' in img.url
        @warn "invalid local image: colons not allowed in paths on Windows in $(Utilities.locrepr(navnode.page))" link = img.url
        return
    end

    path = joinpath(dirname(navnode.page), img.url)
    if isfile(joinpath(ctx.doc.user.build, path))
        path = relhref(get_url(ctx, navnode), path)
        # Replace any backslashes in links, if building the docs on Windows
        img.url = replace(path, '\\' => '/')
    else
        @warn "invalid local image: unresolved path in $(Utilities.locrepr(navnode.page))" link = img.url
    end
end

fixlinks!(ctx, navnode, md::Markdown.MD) = fixlinks!(ctx, navnode, md.content)
function fixlinks!(ctx, navnode, a::Markdown.Admonition)
    fixlinks!(ctx, navnode, a.title)
    fixlinks!(ctx, navnode, a.content)
end
fixlinks!(ctx, navnode, b::Markdown.BlockQuote) = fixlinks!(ctx, navnode, b.content)
fixlinks!(ctx, navnode, b::Markdown.Bold) = fixlinks!(ctx, navnode, b.text)
fixlinks!(ctx, navnode, f::Markdown.Footnote) = fixlinks!(ctx, navnode, f.text)
fixlinks!(ctx, navnode, h::Markdown.Header) = fixlinks!(ctx, navnode, h.text)
fixlinks!(ctx, navnode, i::Markdown.Italic) = fixlinks!(ctx, navnode, i.text)
fixlinks!(ctx, navnode, list::Markdown.List) = fixlinks!(ctx, navnode, list.items)
fixlinks!(ctx, navnode, p::Markdown.Paragraph) = fixlinks!(ctx, navnode, p.content)
fixlinks!(ctx, navnode, t::Markdown.Table) = fixlinks!(ctx, navnode, t.rows)

fixlinks!(ctx, navnode, mds::Vector) = map(md -> fixlinks!(ctx, navnode, md), mds)
fixlinks!(ctx, navnode, md) = nothing

# TODO: do some regex-magic in raw HTML blocks? Currently ignored.
#fixlinks!(ctx, navnode, md::Documents.RawHTML) = ...

end<|MERGE_RESOLUTION|>--- conflicted
+++ resolved
@@ -135,8 +135,7 @@
 `<link>` tag) is determined by the file's extension -- either `.js`, `.ico`, or `.css`.
 Adding an ICO asset is primarilly useful for setting a custom `favicon`.
 """
-<<<<<<< HEAD
-struct HTML <: Documenter.Plugin
+struct HTML <: Documenter.Writer
     prettyurls    :: Bool
     disable_git   :: Bool
     edit_branch   :: Union{String, Nothing}
@@ -144,15 +143,6 @@
     assets        :: Vector{String}
     analytics     :: String
     collapselevel :: Int
-=======
-struct HTML <: Documenter.Writer
-    prettyurls  :: Bool
-    disable_git :: Bool
-    edit_branch :: Union{String, Nothing}
-    canonical   :: Union{String, Nothing}
-    assets      :: Vector{String}
-    analytics   :: String
->>>>>>> 097f73b7
 
     function HTML(;
             prettyurls    :: Bool = true,
